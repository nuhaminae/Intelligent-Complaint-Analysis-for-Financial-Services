# test_01_preprocess_data

import matplotlib
import numpy as np
import pandas as pd

matplotlib.use("Agg")
import os
import sys
import tempfile
import unittest.mock as mock
import warnings

import pytest

warnings.filterwarnings("ignore", category=DeprecationWarning)

# Add project path
sys.path.append(os.path.abspath(os.path.join(os.path.dirname(__file__), "..")))

# Import your EDA class
# trunk-ignore(ruff/E402)
from scripts._01_preprocess_data import EDA


@pytest.fixture
def dummy_data():

    os.makedirs(os.path.join("data", "temp"), exist_ok=True)
    np.random.seed(42)  # for reproducibility

    df = pd.DataFrame(
        {
            "Date received": pd.date_range("2024-01-01", periods=200, freq="h"),
            "Product": np.random.choice(
                [
                    "Credit card",
                    "Personal loan",
                    "Buy Now, Pay Later (BNPL)",
                    "Savings account",
                    "Money transfers",
                    "Mortgage",
                    "Debt collection",
                ],
                size=200,
            ),
            "Sub-product": np.random.choice(
                ["Rewards card", "Installment loan", "Online savings"], size=200
            ),
            "Issue": np.random.choice(
                ["Billing dispute", "Incorrect information", "Account closure"],
                size=200,
            ),
            "Sub-issue": np.random.choice(
                ["Late fee", "Unauthorized transaction", "Wrong balance"], size=200
            ),
            "Consumer complaint narrative": np.random.choice(
                [
                    "I am writing to file a complaint about my credit card.",
                    "The loan terms were not clearly explained.",
                    "Money was transferred to the wrong account.",
                    "I was charged twice for the same transaction.",
                    "My savings account was closed without notice.",
                ],
                size=200,
            ),
            "Company public response": np.random.choice(
                ["Company has responded", "No response"], size=200
            ),
            "Company": np.random.choice(
                ["Citibank", "Wells Fargo", "Chime", "Kifiya"], size=200
            ),
            "State": np.random.choice(["CA", "NY", "TX", "GA", "WA"], size=200),
            "Zip code": np.random.randint(10000, 99999, size=200).astype(str),
            "Tags": np.random.choice(["Older American", "Servicemember", ""], size=200),
            "Consumer consent provided?": np.random.choice(
                ["Yes", "No", "Unknown"], size=200
            ),
            "Submitted via": np.random.choice(["Web", "Phone", "Email"], size=200),
            "Date sent to company": pd.date_range("2024-01-01", periods=200, freq="h"),
            "Company response to consumer": np.random.choice(
                ["Closed with explanation", "In progress", "Closed"], size=200
            ),
            "Timely response?": np.random.choice(["Yes", "No"], size=200),
            "Consumer disputed?": np.random.choice(["Yes", "No", "Unknown"], size=200),
            "Complaint ID": np.arange(1000000, 1000200),
        }
    )
<<<<<<< HEAD
    
    tmp = tempfile.NamedTemporaryFile(delete=False, suffix=".csv", mode="w", newline="")
    df.to_csv(tmp.name, index=False)
    tmp.close()

    yield tmp.name

    os.remove(tmp.name)
=======

    file_path = os.path.join("data", "temp", "temp.csv")
    df.to_csv(file_path, index=False)
    return file_path

>>>>>>> 60c9333e

# Create an eda instance
def test_eda_instance_creation(dummy_data):
    file_path = dummy_data
    plot_dir = tempfile.mkdtemp()
    processed_dir = tempfile.mkdtemp()
    eda_instance = EDA(df_path=file_path, plot_dir=plot_dir, processed_dir=processed_dir)
    assert eda_instance is not None


# Test load df method
def test_load_df(dummy_data):
    file_path = dummy_data
    plot_dir = tempfile.mkdtemp()
    processed_dir = tempfile.mkdtemp()
    eda_instance = EDA(df_path=file_path, plot_dir=plot_dir, processed_dir=processed_dir)

    # Assert that df_raw is loaded and is not None
    assert eda_instance.df_raw is not None

    # Assert shape
    assert eda_instance.df_raw.shape == (200, 18)

    # Assert column names are title-cased
    assert all(col == col.title() for col in eda_instance.df_raw.columns)

    # Assert the column names and their case
    expected_columns = [
        "Date Received",
        "Product",
        "Sub-Product",
        "Issue",
        "Sub-Issue",
        "Consumer Complaint Narrative",
        "Company Public Response",
        "Company",
        "State",
        "Zip Code",
        "Tags",
        "Consumer Consent Provided?",
        "Submitted Via",
        "Date Sent To Company",
        "Company Response To Consumer",
        "Timely Response?",
        "Consumer Disputed?",
        "Complaint Id",
    ]
    assert eda_instance.df_raw.columns.tolist() == expected_columns


# Test load df method with invalid path
def test_load_df_with_invalid_path():
    with pytest.raises(FileNotFoundError):
        eda = EDA(df_path="nonexistent.csv")
        eda.load_df()



# Test clean narrative method
def test_clean_narrative():
    raw_text = "Dear CFPB, I am writing to file a complaint about my CREDIT CARD being charged twice!"
    cleaned = EDA.clean_narrative(raw_text)
    assert "credit" in cleaned and "card" in cleaned
    assert "dear" not in cleaned and "cfpb" not in cleaned


# Test visualise complaint method
def test_visualise_complaint(dummy_data):
    file_path = dummy_data
    plot_dir = tempfile.mkdtemp()
    processed_dir = tempfile.mkdtemp()
    eda_instance = EDA(df_path=file_path, plot_dir=plot_dir, processed_dir=processed_dir)

    plot_name = "Distribution of Complaints by Product.png"

    with (
        mock.patch("matplotlib.pyplot.show"),
        mock.patch("matplotlib.pyplot.savefig") as mock_savefig,
    ):

        eda_instance.visualise_complaint()

        # Assert that savefig was called
        mock_savefig.assert_called_once()
        args, kwargs = mock_savefig.call_args

        # Ensure the argument is a string and contains the expected filename
        assert isinstance(args[0], str), f"Expected a string path, got: {type(args[0])}"
        assert (
            os.path.basename(args[0]) == plot_name
        ), f"Expected filename '{plot_name}', got: {os.path.basename(args[0])}"
<<<<<<< HEAD
=======

>>>>>>> 60c9333e


# Test visualise complaint method with invalid df path
def test_visualise_complaint_without_df():
    eda = EDA(df_path=None)
    eda.df_raw = None
    with mock.patch("builtins.print") as mock_print:
        result = eda.visualise_complaint()
        assert result is None
        printed = [
            " ".join(str(arg) for arg in call.args)
            for call in mock_print.call_args_list
        ]
        assert any("DataFrame not loaded" in msg for msg in printed)


# Test visualise complaint length method
def test_visualise_complaint_length(dummy_data):
    file_path = dummy_data
    plot_dir = tempfile.mkdtemp()
    processed_dir = tempfile.mkdtemp()
    eda_instance = EDA(df_path=file_path, plot_dir=plot_dir, processed_dir=processed_dir)

    plot_name = "Distribution of Complaint Lengths.png"
    #expected_plot_path = os.path.join(plot_dir, plot_name)

    with (
        mock.patch("matplotlib.pyplot.show"),
        mock.patch("matplotlib.pyplot.savefig") as mock_savefig,
    ):

        eda_instance.visualise_complaint_length()

        # Assert that savefig was called
        mock_savefig.assert_called_once()
        args, kwargs = mock_savefig.call_args

        # Ensure the argument is a string and contains the expected filename
        assert isinstance(args[0], str), f"Expected a string path, got: {type(args[0])}"
        assert (
            os.path.basename(args[0]) == plot_name
        ), f"Expected filename '{plot_name}', got: {os.path.basename(args[0])}"


# Test complaints narrative method
def test_complaints_narrative(dummy_data):
    file_path = dummy_data
    plot_dir = tempfile.mkdtemp()
    processed_dir = tempfile.mkdtemp()
    eda_instance = EDA(df_path=file_path, plot_dir=plot_dir, processed_dir=processed_dir)

    plot_name = "Distribution of Complaints With vs Without Narratives.png"

    with (
        mock.patch("matplotlib.pyplot.show"),
        mock.patch("matplotlib.pyplot.savefig") as mock_savefig,
        mock.patch("builtins.print") as mock_print,
    ):

        eda_instance.complaints_narrative()

        # Assert that savefig was called
        mock_savefig.assert_called_once()
        args, kwargs = mock_savefig.call_args
        assert plot_name in os.path.basename(args[0])

        # Flatten all print call arguments into strings
        printed_texts = [
            " ".join(str(arg) for arg in call.args)
            for call in mock_print.call_args_list
        ]

        # Check that expected phrases appear in the printed output
        assert any("Total complaints: 200" in text for text in printed_texts)
        assert any("Complaints with narratives: 200" in text for text in printed_texts)
        assert any("Complaints without narratives: 0" in text for text in printed_texts)


# Test filter products method
def test_filter_products(dummy_data):
    file_path = dummy_data
    plot_dir = tempfile.mkdtemp()
    processed_dir = tempfile.mkdtemp()
    eda_instance = EDA(df_path=file_path, plot_dir=plot_dir, processed_dir=processed_dir)

    # Get the initial number of rows
    initial_rows = eda_instance.df_raw.shape[0]

    # Call the method under test
    eda_instance.filter_products()

    # Assert that the df attribute is set
    assert eda_instance.df is not None

    # Assert that the number of rows in the filtered DataFrame is less than or equal to the original
    assert eda_instance.df.shape[0] <= initial_rows

    # Define the expected unique products after filtering
    expected_products = [
        "Credit card",
        "Credit card or prepaid card",  # credit card
        "Payday loan, title loan, or personal loan",  # personal loan
        "Payday loan, title loan, personal loan, or advance loan",  # personal loan
        "Money transfers",  # money transfer
        "Money transfer, virtual currency, or money service",  # money transfer
        "Checking or savings account",  # savings account
        "Payday loan",  # Payday loan
        "Other financial service",  # other financial service
    ]

    # Assert that the unique values in the 'Product' column are within the expected list
    unique_filtered_products = eda_instance.df["Product"].unique().tolist()
    for product in unique_filtered_products:
        assert product in expected_products


# Test missing values method
def test_missing_values(dummy_data):
    file_path = dummy_data
    plot_dir = tempfile.mkdtemp()
    processed_dir = tempfile.mkdtemp()
    eda_instance = EDA(df_path=file_path, plot_dir=plot_dir, processed_dir=processed_dir)

    # Inject missing values into a copy of the DataFrame
    eda_instance.df = eda_instance.df_raw.copy()
    eda_instance.df.loc[0, "Consumer Complaint Narrative"] = np.nan
    eda_instance.df.loc[1, "State"] = np.nan
    eda_instance.df.loc[2, "Tags"] = np.nan

    with mock.patch("builtins.print") as mock_print:
        eda_instance.missing_values()

        # Check that the narrative column has no missing values
        assert eda_instance.df["Consumer Complaint Narrative"].isna().sum() == 0

        # Check that no missing values remain in the DataFrame
        assert eda_instance.df.isna().sum().sum() == 0

        # Check that "Unknown" appears in the expected columns
        assert "Unknown" in eda_instance.df["State"].values
        assert "Unknown" in eda_instance.df["Tags"].values

        # Check that expected print messages were triggered
        printed = [
            " ".join(str(arg) for arg in call.args)
            for call in mock_print.call_args_list
        ]
        assert any(
            'Rows with missing "Consumer Complaint Narrative" have been dropped.' in msg
            for msg in printed
        )
        assert any(
            'Columns with with missing values are filled with "Unknown"' in msg
            for msg in printed
        )


# Test normalise text method
def test_normalise_text(dummy_data):
    file_path = dummy_data
    plot_dir = tempfile.mkdtemp()
    processed_dir = tempfile.mkdtemp()
    eda_instance = EDA(df_path=file_path, plot_dir=plot_dir, processed_dir=processed_dir)

    # Ensure the DataFrame is loaded and assigned
    eda_instance.df = eda_instance.df_raw.copy()

    # Inject a known narrative for controlled testing
    eda_instance.df.loc[0, "Consumer Complaint Narrative"] = (
        "Dear CFPB, I am writing to file a complaint about my CREDIT CARD being charged twice!"
    )

    with mock.patch("builtins.print") as mock_print:
        eda_instance.normalise_text()

        # Check that the new column was created
        assert "Clean Consumer Complaint Narrative" in eda_instance.df.columns

        # Check that the text was normalized (lowercased, cleaned, etc.)
        cleaned_text = eda_instance.df.loc[0, "Clean Consumer Complaint Narrative"]
        assert "credit" in cleaned_text
        assert "card" in cleaned_text
        assert "charged" in cleaned_text
        assert "dear" not in cleaned_text  # assuming boilerplate removal works

        # Check that the print message was triggered
        printed = [
            " ".join(str(arg) for arg in call.args)
            for call in mock_print.call_args_list
        ]
        assert any(
            "Text under 'Consumer Complaint Narrative' column are normalised." in msg
            for msg in printed
        )


# Test save df method
def test_save_df(dummy_data):
    file_path = dummy_data
    plot_dir = tempfile.mkdtemp()
    processed_dir = tempfile.mkdtemp()
    eda_instance = EDA(df_path=file_path, plot_dir=plot_dir, processed_dir=processed_dir)

    # Assign a processed DataFrame
    eda_instance.df = eda_instance.df_raw.copy()

    filename = "test_filtered_complaints.csv"
    expected_path = os.path.join(processed_dir, filename)

    with (
        mock.patch("builtins.print") as mock_print,
        mock.patch("IPython.display.display"),
    ):

        eda_instance.save_df(filename=filename)

        # Check that the file was created
        assert os.path.exists(expected_path)

        # Check that the DataFrame was saved with sorted columns
        saved_df = pd.read_csv(expected_path)
        assert saved_df.columns.tolist() == sorted(saved_df.columns.tolist())

        # Check that print statements were triggered
        printed = [
            " ".join(str(arg) for arg in call.args)
            for call in mock_print.call_args_list
        ]
        assert any("Processed DataFrame saved to:" in msg for msg in printed)
        assert any("DataFrame Head:" in msg for msg in printed)
        assert any("Processed DataFrame shape:" in msg for msg in printed)


# Test save df method with invalid df path
def test_save_df_without_df():
    eda = EDA(df_path=None, plot_dir=".", processed_dir=".")
    eda.df = None
    with mock.patch("builtins.print") as mock_print:
        result = eda.save_df()
        assert result is None
        printed = [
            " ".join(str(arg) for arg in call.args)
            for call in mock_print.call_args_list
        ]
        assert any("No processed DataFrame found" in msg for msg in printed)<|MERGE_RESOLUTION|>--- conflicted
+++ resolved
@@ -21,7 +21,6 @@
 # Import your EDA class
 # trunk-ignore(ruff/E402)
 from scripts._01_preprocess_data import EDA
-
 
 @pytest.fixture
 def dummy_data():
@@ -86,7 +85,6 @@
             "Complaint ID": np.arange(1000000, 1000200),
         }
     )
-<<<<<<< HEAD
     
     tmp = tempfile.NamedTemporaryFile(delete=False, suffix=".csv", mode="w", newline="")
     df.to_csv(tmp.name, index=False)
@@ -95,13 +93,6 @@
     yield tmp.name
 
     os.remove(tmp.name)
-=======
-
-    file_path = os.path.join("data", "temp", "temp.csv")
-    df.to_csv(file_path, index=False)
-    return file_path
-
->>>>>>> 60c9333e
 
 # Create an eda instance
 def test_eda_instance_creation(dummy_data):
@@ -152,12 +143,12 @@
     assert eda_instance.df_raw.columns.tolist() == expected_columns
 
 
+
 # Test load df method with invalid path
 def test_load_df_with_invalid_path():
     with pytest.raises(FileNotFoundError):
         eda = EDA(df_path="nonexistent.csv")
         eda.load_df()
-
 
 
 # Test clean narrative method
@@ -168,6 +159,7 @@
     assert "dear" not in cleaned and "cfpb" not in cleaned
 
 
+
 # Test visualise complaint method
 def test_visualise_complaint(dummy_data):
     file_path = dummy_data
@@ -181,7 +173,6 @@
         mock.patch("matplotlib.pyplot.show"),
         mock.patch("matplotlib.pyplot.savefig") as mock_savefig,
     ):
-
         eda_instance.visualise_complaint()
 
         # Assert that savefig was called
@@ -193,10 +184,7 @@
         assert (
             os.path.basename(args[0]) == plot_name
         ), f"Expected filename '{plot_name}', got: {os.path.basename(args[0])}"
-<<<<<<< HEAD
-=======
-
->>>>>>> 60c9333e
+
 
 
 # Test visualise complaint method with invalid df path
